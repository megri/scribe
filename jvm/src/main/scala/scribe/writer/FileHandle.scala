package scribe.writer

import java.nio.file.Path
import java.nio.file.{Files, StandardOpenOption}
import java.util.concurrent.atomic.AtomicInteger

class FileHandle(val file: Path, append: Boolean) {
  val references = new AtomicInteger(0)

  // Make sure the directories exist
  for (parent <- Option(file.getParent)) {
    Files.createDirectories(parent)
  }

  private val writer = Files.newBufferedWriter(
    file,
    if (append) StandardOpenOption.APPEND else StandardOpenOption.TRUNCATE_EXISTING,
    StandardOpenOption.CREATE,
    StandardOpenOption.WRITE
  )

  def write(s: String, autoFlush: Boolean): Unit = {
    writer.write(s)
    if (autoFlush) {
      writer.flush()
    }
  }

  def close(): Unit = {
    writer.flush()
    writer.close()
  }
}

object FileHandle {
<<<<<<< HEAD
  private var map = Map.empty[Path, FileHandle]
=======
  @volatile private var map = Map.empty[File, FileHandle]
>>>>>>> 442430b5

  def apply(file: Path, append: Boolean): FileHandle = synchronized {
    val h = map.get(file) match {
      case Some(handle) => handle
      case None => {
        val handle = new FileHandle(file, append)
        map += file -> handle
        handle
      }
    }
    h.references.incrementAndGet()
    h
  }

  def release(handle: FileHandle): Unit = synchronized {
    if (handle.references.decrementAndGet() < 1) {
      map -= handle.file
      handle.close()
    }
  }
}<|MERGE_RESOLUTION|>--- conflicted
+++ resolved
@@ -33,11 +33,7 @@
 }
 
 object FileHandle {
-<<<<<<< HEAD
-  private var map = Map.empty[Path, FileHandle]
-=======
   @volatile private var map = Map.empty[File, FileHandle]
->>>>>>> 442430b5
 
   def apply(file: Path, append: Boolean): FileHandle = synchronized {
     val h = map.get(file) match {
