# scribe

[![Build Status](https://travis-ci.org/outr/scribe.svg?branch=master)](https://travis-ci.org/outr/scribe)
[![Codacy Badge](https://api.codacy.com/project/badge/Coverage/88d47cae4fc6459dadeabae2e20af45a)](https://www.codacy.com/app/matthicks/scribe?utm_source=github.com&utm_medium=referral&utm_content=outr/scribe&utm_campaign=Badge_Coverage)
[![Gitter](https://badges.gitter.im/Join%20Chat.svg)](https://gitter.im/outr/scribe)
[![Maven Central](https://maven-badges.herokuapp.com/maven-central/com.outr/scribe_2.12/badge.svg)](https://maven-badges.herokuapp.com/maven-central/com.outr/scribe_2.12)
[![Latest version](https://index.scala-lang.org/outr/scribe/scribe/latest.svg)](https://index.scala-lang.org/outr/scribe)
[![Javadocs](https://javadoc.io/badge/com.outr/scribe_2.12.svg)](https://javadoc.io/doc/com.outr/scribe_2.12)

Scribe is a completely different way of thinking about logging. Instead of wrapping around existing logging frameworks
and bearing their performance and design flaws, Scribe is built from the ground up to provide fast and effective logging
in Scala, Scala.js, and Scala Native without the need of configuration files or additional dependencies. All management
of logging can be handled programmatically (of course, classic logging configuration can be utilized as well if desired)
in Scala itself, giving the developer the freedom to use whatever configuration framework, if any, they should choose to
use.

## Availability

Scribe is available on the JVM, Scala.js, and ScalaNative with cross-compiling for Scala 2.11, 2.12, 2.13, and Dotty

## Quick Start

For people that want to skip the explanations and see it action, this is the place to start!

### Dependency Configuration

```scala
<<<<<<< HEAD
libraryDependencies += "com.outr" %% "scribe" % "3.1.2"
=======
libraryDependencies += "com.outr" %% "scribe" % "3.1.8"
>>>>>>> cc4d7016
```

For Cross-Platform projects:

```scala
<<<<<<< HEAD
libraryDependencies += "com.outr" %%% "scribe" % "3.1.2"
=======
libraryDependencies += "com.outr" %%% "scribe" % "3.1.8"
>>>>>>> cc4d7016
```

Or, if you want interoperability with SLF4J (to allow better interoperability with existing libraries using other loggers):

```scala
<<<<<<< HEAD
libraryDependencies += "com.outr" %% "scribe-slf4j" % "3.1.2"
=======
libraryDependencies += "com.outr" %% "scribe-slf4j" % "3.1.8"
>>>>>>> cc4d7016
```

### Usage

```scala
scribe.info("Yes, it's that simple!")
```

## Why Another Logging Framework?

Yes, we know there are too many Java logging frameworks to count, and a large number of decent logging frameworks in
Scala, so why did we write yet another logging framework?  Nearly every Scala logging framework is mostly just a wrapper
around Java logging frameworks (usually SLF4J, Log4J, or Logback). This comes with a few problems:

1. No support for Scala.js
2. No support for Scala Native
3. Performance cost (Blog Post: http://www.matthicks.com/2018/02/scribe-2-fastest-jvm-logger-in-world.html)
4. Additional dependencies
5. Substantial cost logging method and line numbers
6. Lack of programmatic configuration support

A few of the main features that Scribe offers ([for a complete list](https://github.com/outr/scribe/wiki/Features)):

1. Performance is a critical consideration. We leverage Macros to handle optimization of everything possible at
compile-time to avoid logging slowing down your production application. As far as we are aware, Scribe is the fastest
logging framework on the JVM.
2. Programmatic configuration. No need to be bound to configuration files to configure your logging. This means you can
rely on any configuration framework or you can configure real-time changes to your logging in your production environment.
This particularly comes in handy if you need to enable debug logging on something going wrong in production. No need to
restart your server, simply provide a mechanism to modify the logging configuration in real-time.
3. Clean logging. Macros allow us to introduce logging into a class via an import instead of a mix-in or unnecessary
setup code.
4. Zero cost class, method, and line number logging built-in. Never worry about your logger working up the stack to figure
out the position of the logging statement at runtime. With Macros we determine that information at compile-time to avoid
any runtime cost.
5. Asynchronous logging support. Scribe's logger is very fast, but if real-time performance is critical, the
asynchronous logging support completely removes logging impact from your application's thread impact.

## Documentation
* [Features](https://github.com/outr/scribe/wiki/Features)
* [Performance / Benchmarks](https://github.com/outr/scribe/wiki/benchmarks)
* [Library Dependencies](https://github.com/outr/scribe/wiki/library-dependencies)
* [Getting Started](https://github.com/outr/scribe/wiki/getting-started)

## Advanced Topics
* [Asynchronous Tracing](https://github.com/outr/scribe/wiki/asynchronous-tracing)

## Optional Modules
* [SLF4J integration](https://github.com/outr/scribe/wiki/slf4j)
* [Slack integration](https://github.com/outr/scribe/wiki/slack)
* [Logstash integration](https://github.com/outr/scribe/wiki/logstash)

## Community
The best way to receive immediate feedback for any questions is via our [Gitter channel](https://gitter.im/outr/scribe)

## Acknowledgements
YourKit supports open source projects with its full-featured Java Profiler.
YourKit, LLC is the creator of [YourKit Java Profiler](https://www.yourkit.com/java/profiler/)
and [YourKit .NET Profiler](https://www.yourkit.com/.net/profiler/),
innovative and intelligent tools for profiling Java and .NET applications.<|MERGE_RESOLUTION|>--- conflicted
+++ resolved
@@ -25,31 +25,19 @@
 ### Dependency Configuration
 
 ```scala
-<<<<<<< HEAD
-libraryDependencies += "com.outr" %% "scribe" % "3.1.2"
-=======
 libraryDependencies += "com.outr" %% "scribe" % "3.1.8"
->>>>>>> cc4d7016
 ```
 
 For Cross-Platform projects:
 
 ```scala
-<<<<<<< HEAD
-libraryDependencies += "com.outr" %%% "scribe" % "3.1.2"
-=======
 libraryDependencies += "com.outr" %%% "scribe" % "3.1.8"
->>>>>>> cc4d7016
 ```
 
 Or, if you want interoperability with SLF4J (to allow better interoperability with existing libraries using other loggers):
 
 ```scala
-<<<<<<< HEAD
-libraryDependencies += "com.outr" %% "scribe-slf4j" % "3.1.2"
-=======
 libraryDependencies += "com.outr" %% "scribe-slf4j" % "3.1.8"
->>>>>>> cc4d7016
 ```
 
 ### Usage
