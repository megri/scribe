// Scala versions
val scala213 = "2.13.10"

val scala212 = "2.12.17"

val scala211 = "2.11.12"
<<<<<<< HEAD
val scala3 = "3.2.0"
=======

val scala3 = "3.1.3"

>>>>>>> 4df0f484
val scala2 = List(scala213, scala212, scala211)
val allScalaVersions = scala3 :: scala2
val compatScalaVersions = List(scala213, scala212)
val scalaJVMVersions = allScalaVersions
val scalaJSVersions = allScalaVersions
val scalaNot211Versions = List(scala3, scala213, scala212)
val scalaNativeVersions = scalaNot211Versions

name := "scribe"
ThisBuild / organization := "com.outr"
ThisBuild / version := "3.10.3"
ThisBuild / scalaVersion := scala213
ThisBuild / scalacOptions ++= Seq("-unchecked", "-deprecation")
ThisBuild / javacOptions ++= Seq("-source", "1.8", "-target", "1.8")
ThisBuild / resolvers ++= Resolver.sonatypeOssRepos("releases")
ThisBuild / resolvers += Resolver.JCenterRepository
//javaOptions in run += "-agentpath:/opt/YourKit-JavaProfiler-2020.9/bin/linux-x86-64/libyjpagent.so=delay=10000,listen=all"

ThisBuild / sonatypeCredentialHost := "s01.oss.sonatype.org"
ThisBuild / sonatypeRepository := "https://s01.oss.sonatype.org/service/local"
ThisBuild / publishTo := sonatypePublishTo.value
ThisBuild / sonatypeProfileName := "com.outr"
ThisBuild / licenses := Seq("MIT" -> url("https://github.com/outr/scribe/blob/master/LICENSE"))
ThisBuild / sonatypeProjectHosting := Some(xerial.sbt.Sonatype.GitHubHosting("outr", "scribe", "matt@outr.com"))
ThisBuild / homepage := Some(url("https://github.com/outr/scribe"))
ThisBuild / scmInfo := Some(
  ScmInfo(
    url("https://github.com/outr/scribe"),
    "scm:git@github.com:outr/scribe.git"
  )
)
ThisBuild / developers := List(
  Developer(id="darkfrog", name="Matt Hicks", email="matt@matthicks.com", url=url("https://matthicks.com"))
)
ThisBuild / parallelExecution := false

ThisBuild / outputStrategy := Some(StdoutOutput)

// Core
val perfolationVersion: String = "1.2.9"
val sourcecodeVersion: String = "0.3.0"
val collectionCompatVersion: String = "2.8.1"
val moduloadVersion: String = "1.1.6"
val jlineVersion: String = "3.21.0"
val jansiVersion: String = "2.4.0"

// Cats
val catsEffectVersion: String = "3.3.14"
val catsEffectTestingVersion: String = "1.4.0"

// JSON
val fabricVersion: String = "1.2.5"

// Testing
val scalaTestVersion: String = "3.2.14"

// SLF4J
val slf4jVersion: String = "1.7.36"
val slf4j2Version: String = "2.0.3"

// Config Dependencies
val profigVersion: String = "3.4.0"

// Slack and Logstash Dependencies
val youiVersion: String = "0.14.4"

// Benchmarking Dependencies
val log4jVersion: String = "2.19.0"
val disruptorVersion: String = "3.4.4"
val logbackVersion: String = "1.2.11"
val typesafeConfigVersion: String = "1.4.2"
val scalaLoggingVersion: String = "3.9.5"
val tinyLogVersion: String = "1.3.6"
val log4sVersion: String = "1.10.0"
val log4catsVersion: String = "2.3.2"
val fs2Version: String = "3.2.9"

// set source map paths from local directories to github path
val sourceMapSettings = List(
  scalacOptions ++= git.gitHeadCommit.value.map { headCommit =>
    val local = baseDirectory.value.toURI
    val remote = s"https://raw.githubusercontent.com/outr/scribe/$headCommit/"
    s"-P:scalajs:mapSourceURI:$local->$remote"
  }
)

lazy val root = project.in(file("."))
  .aggregate(
    coreJS, coreJVM, coreNative,
    catsJS, catsJVM, catsNative,
    fileJVM, fileNative,
    jsonJS, jsonJVM,
    slf4j, slf4j2, log4j, migration, config, slack, logstash
  )
  .settings(
    name := "scribe",
    publish := {},
    publishLocal := {}
  )

lazy val core = crossProject(JVMPlatform, JSPlatform, NativePlatform)
  .crossType(CrossType.Full)
  .settings(
    name := "scribe",
    libraryDependencies ++= Seq(
      "com.outr" %%% "perfolation" % perfolationVersion,
      "com.lihaoyi" %%% "sourcecode" % sourcecodeVersion,
      "org.scalatest" %% "scalatest" % scalaTestVersion % Test
    ),
    libraryDependencies ++= (
      if (scalaVersion.value.startsWith("3.0")) {
        Nil
      } else {
        List("org.scala-lang.modules" %% "scala-collection-compat" % collectionCompatVersion)
      }
    ),
    Test / publishArtifact := false
  )
  .jsSettings(
    crossScalaVersions := scalaJSVersions
  )
  .jvmSettings(
    crossScalaVersions := scalaJVMVersions,
    libraryDependencies ++= Seq(
      "com.outr" %% "moduload" % moduloadVersion,
      "org.jline" % "jline" % jlineVersion,
      "org.fusesource.jansi" % "jansi" % jansiVersion
    )
  )
  .nativeSettings(
    crossScalaVersions := scalaNativeVersions
  )

lazy val coreJS = core.js
lazy val coreJVM = core.jvm
lazy val coreNative = core.native

lazy val cats = crossProject(JVMPlatform, JSPlatform, NativePlatform)
  .crossType(CrossType.Full)
  .settings(
    name := "scribe-cats",
    libraryDependencies ++= Seq(
      "org.typelevel" %%% "cats-effect" % catsEffectVersion,
      "org.scalatest" %% "scalatest" % scalaTestVersion % Test,
      "org.typelevel" %% "cats-effect-testing-scalatest" % catsEffectTestingVersion % "test"
    ),
    libraryDependencies ++= (
      if (scalaVersion.value.startsWith("3.0")) {
        Nil
      } else {
        List("org.scala-lang.modules" %% "scala-collection-compat" % collectionCompatVersion)
      }
    ),
    Test / publishArtifact := false
  )
  .jsSettings(
    crossScalaVersions := scalaNot211Versions
  )
  .jvmSettings(
    crossScalaVersions := scalaNot211Versions
  )
  .dependsOn(core)

lazy val catsJS = cats.js
lazy val catsJVM = cats.jvm
lazy val catsNative = cats.native

lazy val fileModule = crossProject(JVMPlatform, NativePlatform)
  .crossType(CrossType.Full)
  .settings(
    name := "scribe-file",
    libraryDependencies ++= Seq(
      "org.scalatest" %% "scalatest" % scalaTestVersion % Test
    )
  )
  .jvmSettings(
    crossScalaVersions := scalaJVMVersions
  )
  .nativeSettings(
    crossScalaVersions := scalaNativeVersions,
    nativeLinkStubs := true,
    test := {}
  )
  .dependsOn(core)

lazy val fileJVM = fileModule.jvm
lazy val fileNative = fileModule.native

lazy val json = crossProject(JSPlatform, JVMPlatform)
  .crossType(CrossType.Full)
  .settings(
    name := "scribe-json",
    libraryDependencies ++= Seq(
      "com.outr" %%% "fabric-parse" % fabricVersion,
      "org.scalatest" %% "scalatest" % scalaTestVersion % Test
    ),
    crossScalaVersions := List(scala213, scala212)
  )
  .jsSettings(
    crossScalaVersions := scalaJSVersions
  )
  .jvmSettings(
    crossScalaVersions := scalaJVMVersions
  )
  .dependsOn(core)

lazy val jsonJS = json.js
lazy val jsonJVM = json.jvm

lazy val slf4j = project.in(file("slf4j"))
  .dependsOn(coreJVM)
  .settings(
    name := "scribe-slf4j",
    Test / publishArtifact := false,
    libraryDependencies ++= Seq(
      "org.slf4j" % "slf4j-api" % slf4jVersion,
      "org.scalatest" %% "scalatest" % scalaTestVersion % Test
    ),
    crossScalaVersions := scalaJVMVersions
  )

lazy val slf4j2 = project.in(file("slf4j2"))
  .dependsOn(coreJVM)
  .settings(
    name := "scribe-slf4j2",
    Test / publishArtifact := false,
    libraryDependencies ++= Seq(
      "org.slf4j" % "slf4j-api" % slf4j2Version,
      "org.scalatest" %% "scalatest" % scalaTestVersion % Test
    ),
    crossScalaVersions := scalaJVMVersions
  )

lazy val log4j = project.in(file("log4j"))
  .dependsOn(coreJVM)
  .settings(
    name := "scribe-log4j",
    Test / publishArtifact := false,
    libraryDependencies ++= Seq(
      "org.apache.logging.log4j" % "log4j-api" % log4jVersion,
      "org.apache.logging.log4j" % "log4j-core" % log4jVersion,
      "org.scalatest" %% "scalatest" % scalaTestVersion % Test
    ),
    crossScalaVersions := scalaJVMVersions
  )

lazy val migration = project.in(file("migration"))
  .dependsOn(coreJVM)
  .settings(
    name := "scribe-migration",
    Test / publishArtifact := false,
    libraryDependencies ++= Seq(
      "org.scalatest" %% "scalatest" % scalaTestVersion % Test
    ),
    crossScalaVersions := scalaJVMVersions
  )

lazy val config = project.in(file("config"))
  .dependsOn(migration)
  .settings(
    name := "scribe-config",
    Test / publishArtifact := false,
    libraryDependencies ++= Seq(
      "com.outr" %% "profig" % profigVersion,
      "org.scalatest" %% "scalatest" % scalaTestVersion % Test
    ),
    crossScalaVersions := compatScalaVersions
  )

lazy val slack = project.in(file("slack"))
  .settings(
    name := "scribe-slack",
    crossScalaVersions := compatScalaVersions,
    libraryDependencies ++= Seq(
      "io.youi" %% "youi-client" % youiVersion
    )
  )
  .dependsOn(coreJVM)

lazy val logstash = project.in(file("logstash"))
  .settings(
    name := "scribe-logstash",
    crossScalaVersions := compatScalaVersions,
    libraryDependencies ++= Seq(
      "io.youi" %% "youi-client" % youiVersion
    )
  )
  .dependsOn(coreJVM)

lazy val benchmarks = project.in(file("benchmarks"))
  .dependsOn(fileJVM, catsJVM)
  .enablePlugins(JmhPlugin)
  .settings(
    fork := true,
    publishArtifact := false,
    libraryDependencies ++= Seq(
      "org.apache.logging.log4j" % "log4j-api" % log4jVersion,
      "org.apache.logging.log4j" % "log4j-core" % log4jVersion,
      "com.lmax" % "disruptor" % disruptorVersion,
      "ch.qos.logback" % "logback-classic" % logbackVersion,
      "com.typesafe" % "config" % typesafeConfigVersion,
      "com.typesafe.scala-logging" %% "scala-logging" % scalaLoggingVersion,
      "org.tinylog" % "tinylog" % tinyLogVersion,
      "org.log4s" %% "log4s" % log4sVersion,
      "org.typelevel" %% "log4cats-slf4j" % log4catsVersion,
      "co.fs2" %% "fs2-core" % fs2Version
    )
  )

lazy val docs = project
  .in(file("documentation"))
  .dependsOn(core.jvm)
  .enablePlugins(MdocPlugin)
  .settings(
    mdocVariables := Map(
      "VERSION" -> version.value
    ),
    mdocOut := file(".")
  )<|MERGE_RESOLUTION|>--- conflicted
+++ resolved
@@ -4,13 +4,9 @@
 val scala212 = "2.12.17"
 
 val scala211 = "2.11.12"
-<<<<<<< HEAD
+
 val scala3 = "3.2.0"
-=======
-
-val scala3 = "3.1.3"
-
->>>>>>> 4df0f484
+
 val scala2 = List(scala213, scala212, scala211)
 val allScalaVersions = scala3 :: scala2
 val compatScalaVersions = List(scala213, scala212)
