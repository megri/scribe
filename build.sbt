--- conflicted
+++ resolved
@@ -3,13 +3,7 @@
 
 val scala212 = "2.12.17"
 
-<<<<<<< HEAD
-val scala3 = "3.2.1"
-=======
-val scala211 = "2.11.12"
-
 val scala3 = "3.2.2"
->>>>>>> 92f5147f
 
 val allScalaVersions = List(scala213, scala212, scala3)
 
