// Scala versions
val scala213 = "2.13.8"
val scala212 = "2.12.16"
val scala211 = "2.11.12"
val scala3 = "3.1.3"
val scala2 = List(scala213, scala212, scala211)
val allScalaVersions = scala3 :: scala2
val compatScalaVersions = List(scala213, scala212)
val scalaJVMVersions = allScalaVersions
val scalaJSVersions = allScalaVersions
val scalaNot211Versions = List(scala3, scala213, scala212)
val scalaNativeVersions = scalaNot211Versions

name := "scribe"
ThisBuild / organization := "com.outr"
ThisBuild / version := "3.10.1"
ThisBuild / scalaVersion := scala213
ThisBuild / scalacOptions ++= Seq("-unchecked", "-deprecation")
ThisBuild / javacOptions ++= Seq("-source", "1.8", "-target", "1.8")
ThisBuild / resolvers += Resolver.sonatypeRepo("releases")
ThisBuild / resolvers += Resolver.JCenterRepository
//javaOptions in run += "-agentpath:/opt/YourKit-JavaProfiler-2020.9/bin/linux-x86-64/libyjpagent.so=delay=10000,listen=all"

ThisBuild / sonatypeCredentialHost := "s01.oss.sonatype.org"
ThisBuild / sonatypeRepository := "https://s01.oss.sonatype.org/service/local"
ThisBuild / publishTo := sonatypePublishTo.value
ThisBuild / sonatypeProfileName := "com.outr"
ThisBuild / licenses := Seq("MIT" -> url("https://github.com/outr/scribe/blob/master/LICENSE"))
ThisBuild / sonatypeProjectHosting := Some(xerial.sbt.Sonatype.GitHubHosting("outr", "scribe", "matt@outr.com"))
ThisBuild / homepage := Some(url("https://github.com/outr/scribe"))
ThisBuild / scmInfo := Some(
  ScmInfo(
    url("https://github.com/outr/scribe"),
    "scm:git@github.com:outr/scribe.git"
  )
)
ThisBuild / developers := List(
  Developer(id="darkfrog", name="Matt Hicks", email="matt@matthicks.com", url=url("https://matthicks.com"))
)
ThisBuild / parallelExecution := false

ThisBuild / outputStrategy := Some(StdoutOutput)

// Core
val perfolationVersion: String = "1.2.9"
<<<<<<< HEAD
val sourcecodeVersion: String = "0.2.8"
val collectionCompatVersion: String = "2.8.1"
=======
val sourcecodeVersion: String = "0.3.0"
val collectionCompatVersion: String = "2.7.0"
>>>>>>> e10051e7
val moduloadVersion: String = "1.1.5"
val jlineVersion: String = "3.21.0"
val jansiVersion: String = "2.4.0"

// Cats
val catsEffectVersion: String = "3.3.14"
val catsEffectTestingVersion: String = "1.4.0"

// JSON
val fabricVersion: String = "1.2.5"

// Testing
val scalaTestVersion: String = "3.2.12"

// SLF4J
val slf4jVersion: String = "1.7.36"
val slf4j2Version: String = "2.0.0-alpha5"

// Config Dependencies
val profigVersion: String = "3.3.3"

// Slack and Logstash Dependencies
val youiVersion: String = "0.14.4"

// Benchmarking Dependencies
val log4jVersion: String = "2.18.0"
val disruptorVersion: String = "3.4.4"
val logbackVersion: String = "1.2.11"
val typesafeConfigVersion: String = "1.4.2"
val scalaLoggingVersion: String = "3.9.5"
val tinyLogVersion: String = "1.3.6"
val log4sVersion: String = "1.10.0"
val log4catsVersion: String = "2.3.2"
val fs2Version: String = "3.2.9"

// set source map paths from local directories to github path
val sourceMapSettings = List(
  scalacOptions ++= git.gitHeadCommit.value.map { headCommit =>
    val local = baseDirectory.value.toURI
    val remote = s"https://raw.githubusercontent.com/outr/scribe/$headCommit/"
    s"-P:scalajs:mapSourceURI:$local->$remote"
  }
)

lazy val root = project.in(file("."))
  .aggregate(
    coreJS, coreJVM, coreNative,
    catsJS, catsJVM,
    fileJVM, fileNative,
    jsonJS, jsonJVM,
    slf4j, slf4j2, log4j, migration, config, slack, logstash
  )
  .settings(
    name := "scribe",
    publish := {},
    publishLocal := {}
  )

lazy val core = crossProject(JVMPlatform, JSPlatform, NativePlatform)
  .crossType(CrossType.Full)
  .settings(
    name := "scribe",
    libraryDependencies ++= Seq(
      "com.outr" %%% "perfolation" % perfolationVersion,
      "com.lihaoyi" %%% "sourcecode" % sourcecodeVersion,
      "org.scalatest" %% "scalatest" % scalaTestVersion % Test
    ),
    libraryDependencies ++= (
      if (scalaVersion.value.startsWith("3.0")) {
        Nil
      } else {
        List("org.scala-lang.modules" %% "scala-collection-compat" % collectionCompatVersion)
      }
    ),
    Test / publishArtifact := false
  )
  .jsSettings(
    crossScalaVersions := scalaJSVersions
  )
  .jvmSettings(
    crossScalaVersions := scalaJVMVersions,
    libraryDependencies ++= Seq(
      "com.outr" %% "moduload" % moduloadVersion,
      "org.jline" % "jline" % jlineVersion,
      "org.fusesource.jansi" % "jansi" % jansiVersion
    )
  )
  .nativeSettings(
    crossScalaVersions := scalaNativeVersions
  )

lazy val coreJS = core.js
lazy val coreJVM = core.jvm
lazy val coreNative = core.native

lazy val cats = crossProject(JVMPlatform, JSPlatform)
  .crossType(CrossType.Full)
  .settings(
    name := "scribe-cats",
    libraryDependencies ++= Seq(
      "org.typelevel" %%% "cats-effect" % catsEffectVersion,
      "org.scalatest" %% "scalatest" % scalaTestVersion % Test,
      "org.typelevel" %% "cats-effect-testing-scalatest" % catsEffectTestingVersion % "test"
    ),
    libraryDependencies ++= (
      if (scalaVersion.value.startsWith("3.0")) {
        Nil
      } else {
        List("org.scala-lang.modules" %% "scala-collection-compat" % collectionCompatVersion)
      }
    ),
    Test / publishArtifact := false
  )
  .jsSettings(
    crossScalaVersions := scalaNot211Versions
  )
  .jvmSettings(
    crossScalaVersions := scalaNot211Versions
  )
  .dependsOn(core)

lazy val catsJS = cats.js
lazy val catsJVM = cats.jvm

lazy val fileModule = crossProject(JVMPlatform, NativePlatform)
  .crossType(CrossType.Full)
  .settings(
    name := "scribe-file",
    libraryDependencies ++= Seq(
      "org.scalatest" %% "scalatest" % scalaTestVersion % Test
    )
  )
  .jvmSettings(
    crossScalaVersions := scalaJVMVersions
  )
  .nativeSettings(
    crossScalaVersions := scalaNativeVersions,
    nativeLinkStubs := true,
    test := {}
  )
  .dependsOn(core)

lazy val fileJVM = fileModule.jvm
lazy val fileNative = fileModule.native

lazy val json = crossProject(JSPlatform, JVMPlatform)
  .crossType(CrossType.Full)
  .settings(
    name := "scribe-json",
    libraryDependencies ++= Seq(
      "com.outr" %%% "fabric-parse" % fabricVersion,
      "org.scalatest" %% "scalatest" % scalaTestVersion % Test
    ),
    crossScalaVersions := List(scala213, scala212)
  )
  .jsSettings(
    crossScalaVersions := scalaJSVersions
  )
  .jvmSettings(
    crossScalaVersions := scalaJVMVersions
  )
  .dependsOn(core)

lazy val jsonJS = json.js
lazy val jsonJVM = json.jvm

lazy val slf4j = project.in(file("slf4j"))
  .dependsOn(coreJVM)
  .settings(
    name := "scribe-slf4j",
    Test / publishArtifact := false,
    libraryDependencies ++= Seq(
      "org.slf4j" % "slf4j-api" % slf4jVersion,
      "org.scalatest" %% "scalatest" % scalaTestVersion % Test
    ),
    crossScalaVersions := scalaJVMVersions
  )

lazy val slf4j2 = project.in(file("slf4j2"))
  .dependsOn(coreJVM)
  .settings(
    name := "scribe-slf4j2",
    Test / publishArtifact := false,
    libraryDependencies ++= Seq(
      "org.slf4j" % "slf4j-api" % slf4j2Version,
      "org.scalatest" %% "scalatest" % scalaTestVersion % Test
    ),
    crossScalaVersions := scalaJVMVersions
  )

lazy val log4j = project.in(file("log4j"))
  .dependsOn(coreJVM)
  .settings(
    name := "scribe-log4j",
    Test / publishArtifact := false,
    libraryDependencies ++= Seq(
      "org.apache.logging.log4j" % "log4j-api" % log4jVersion,
      "org.apache.logging.log4j" % "log4j-core" % log4jVersion,
      "org.scalatest" %% "scalatest" % scalaTestVersion % Test
    ),
    crossScalaVersions := scalaJVMVersions
  )

lazy val migration = project.in(file("migration"))
  .dependsOn(coreJVM)
  .settings(
    name := "scribe-migration",
    Test / publishArtifact := false,
    libraryDependencies ++= Seq(
      "org.scalatest" %% "scalatest" % scalaTestVersion % Test
    ),
    crossScalaVersions := scalaJVMVersions
  )

lazy val config = project.in(file("config"))
  .dependsOn(migration)
  .settings(
    name := "scribe-config",
    Test / publishArtifact := false,
    libraryDependencies ++= Seq(
      "com.outr" %% "profig" % profigVersion,
      "org.scalatest" %% "scalatest" % scalaTestVersion % Test
    ),
    crossScalaVersions := compatScalaVersions
  )

lazy val slack = project.in(file("slack"))
  .settings(
    name := "scribe-slack",
    crossScalaVersions := compatScalaVersions,
    libraryDependencies ++= Seq(
      "io.youi" %% "youi-client" % youiVersion
    )
  )
  .dependsOn(coreJVM)

lazy val logstash = project.in(file("logstash"))
  .settings(
    name := "scribe-logstash",
    crossScalaVersions := compatScalaVersions,
    libraryDependencies ++= Seq(
      "io.youi" %% "youi-client" % youiVersion
    )
  )
  .dependsOn(coreJVM)

lazy val benchmarks = project.in(file("benchmarks"))
  .dependsOn(fileJVM, catsJVM)
  .enablePlugins(JmhPlugin)
  .settings(
    fork := true,
    publishArtifact := false,
    libraryDependencies ++= Seq(
      "org.apache.logging.log4j" % "log4j-api" % log4jVersion,
      "org.apache.logging.log4j" % "log4j-core" % log4jVersion,
      "com.lmax" % "disruptor" % disruptorVersion,
      "ch.qos.logback" % "logback-classic" % logbackVersion,
      "com.typesafe" % "config" % typesafeConfigVersion,
      "com.typesafe.scala-logging" %% "scala-logging" % scalaLoggingVersion,
      "org.tinylog" % "tinylog" % tinyLogVersion,
      "org.log4s" %% "log4s" % log4sVersion,
      "org.typelevel" %% "log4cats-slf4j" % log4catsVersion,
      "co.fs2" %% "fs2-core" % fs2Version
    )
  )<|MERGE_RESOLUTION|>--- conflicted
+++ resolved
@@ -43,13 +43,8 @@
 
 // Core
 val perfolationVersion: String = "1.2.9"
-<<<<<<< HEAD
-val sourcecodeVersion: String = "0.2.8"
+val sourcecodeVersion: String = "0.3.0"
 val collectionCompatVersion: String = "2.8.1"
-=======
-val sourcecodeVersion: String = "0.3.0"
-val collectionCompatVersion: String = "2.7.0"
->>>>>>> e10051e7
 val moduloadVersion: String = "1.1.5"
 val jlineVersion: String = "3.21.0"
 val jansiVersion: String = "2.4.0"
