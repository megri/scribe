// Scala versions
<<<<<<< HEAD
val scala213 = "2.13.8"
val scala212 = "2.12.17"
=======
val scala213 = "2.13.10"
val scala212 = "2.12.16"
>>>>>>> b71be8ae
val scala211 = "2.11.12"
val scala3 = "3.1.3"
val scala2 = List(scala213, scala212, scala211)
val allScalaVersions = scala3 :: scala2
val compatScalaVersions = List(scala213, scala212)
val scalaJVMVersions = allScalaVersions
val scalaJSVersions = allScalaVersions
val scalaNot211Versions = List(scala3, scala213, scala212)
val scalaNativeVersions = scalaNot211Versions

name := "scribe"
ThisBuild / organization := "com.outr"
ThisBuild / version := "3.10.3"
ThisBuild / scalaVersion := scala213
ThisBuild / scalacOptions ++= Seq("-unchecked", "-deprecation")
ThisBuild / javacOptions ++= Seq("-source", "1.8", "-target", "1.8")
ThisBuild / resolvers ++= Resolver.sonatypeOssRepos("releases")
ThisBuild / resolvers += Resolver.JCenterRepository
//javaOptions in run += "-agentpath:/opt/YourKit-JavaProfiler-2020.9/bin/linux-x86-64/libyjpagent.so=delay=10000,listen=all"

ThisBuild / sonatypeCredentialHost := "s01.oss.sonatype.org"
ThisBuild / sonatypeRepository := "https://s01.oss.sonatype.org/service/local"
ThisBuild / publishTo := sonatypePublishTo.value
ThisBuild / sonatypeProfileName := "com.outr"
ThisBuild / licenses := Seq("MIT" -> url("https://github.com/outr/scribe/blob/master/LICENSE"))
ThisBuild / sonatypeProjectHosting := Some(xerial.sbt.Sonatype.GitHubHosting("outr", "scribe", "matt@outr.com"))
ThisBuild / homepage := Some(url("https://github.com/outr/scribe"))
ThisBuild / scmInfo := Some(
  ScmInfo(
    url("https://github.com/outr/scribe"),
    "scm:git@github.com:outr/scribe.git"
  )
)
ThisBuild / developers := List(
  Developer(id="darkfrog", name="Matt Hicks", email="matt@matthicks.com", url=url("https://matthicks.com"))
)
ThisBuild / parallelExecution := false

ThisBuild / outputStrategy := Some(StdoutOutput)

// Core
val perfolationVersion: String = "1.2.9"
val sourcecodeVersion: String = "0.3.0"
val collectionCompatVersion: String = "2.8.1"
val moduloadVersion: String = "1.1.5"
val jlineVersion: String = "3.21.0"
val jansiVersion: String = "2.4.0"

// Cats
val catsEffectVersion: String = "3.3.14"
val catsEffectTestingVersion: String = "1.4.0"

// JSON
val fabricVersion: String = "1.2.5"

// Testing
val scalaTestVersion: String = "3.2.14"

// SLF4J
val slf4jVersion: String = "1.7.36"
val slf4j2Version: String = "2.0.3"

// Config Dependencies
val profigVersion: String = "3.4.0"

// Slack and Logstash Dependencies
val youiVersion: String = "0.14.4"

// Benchmarking Dependencies
val log4jVersion: String = "2.18.0"
val disruptorVersion: String = "3.4.4"
val logbackVersion: String = "1.2.11"
val typesafeConfigVersion: String = "1.4.2"
val scalaLoggingVersion: String = "3.9.5"
val tinyLogVersion: String = "1.3.6"
val log4sVersion: String = "1.10.0"
val log4catsVersion: String = "2.3.2"
val fs2Version: String = "3.2.9"

// set source map paths from local directories to github path
val sourceMapSettings = List(
  scalacOptions ++= git.gitHeadCommit.value.map { headCommit =>
    val local = baseDirectory.value.toURI
    val remote = s"https://raw.githubusercontent.com/outr/scribe/$headCommit/"
    s"-P:scalajs:mapSourceURI:$local->$remote"
  }
)

lazy val root = project.in(file("."))
  .aggregate(
    coreJS, coreJVM, coreNative,
    catsJS, catsJVM, catsNative,
    fileJVM, fileNative,
    jsonJS, jsonJVM,
    slf4j, slf4j2, log4j, migration, config, slack, logstash
  )
  .settings(
    name := "scribe",
    publish := {},
    publishLocal := {}
  )

lazy val core = crossProject(JVMPlatform, JSPlatform, NativePlatform)
  .crossType(CrossType.Full)
  .settings(
    name := "scribe",
    libraryDependencies ++= Seq(
      "com.outr" %%% "perfolation" % perfolationVersion,
      "com.lihaoyi" %%% "sourcecode" % sourcecodeVersion,
      "org.scalatest" %% "scalatest" % scalaTestVersion % Test
    ),
    libraryDependencies ++= (
      if (scalaVersion.value.startsWith("3.0")) {
        Nil
      } else {
        List("org.scala-lang.modules" %% "scala-collection-compat" % collectionCompatVersion)
      }
    ),
    Test / publishArtifact := false
  )
  .jsSettings(
    crossScalaVersions := scalaJSVersions
  )
  .jvmSettings(
    crossScalaVersions := scalaJVMVersions,
    libraryDependencies ++= Seq(
      "com.outr" %% "moduload" % moduloadVersion,
      "org.jline" % "jline" % jlineVersion,
      "org.fusesource.jansi" % "jansi" % jansiVersion
    )
  )
  .nativeSettings(
    crossScalaVersions := scalaNativeVersions
  )

lazy val coreJS = core.js
lazy val coreJVM = core.jvm
lazy val coreNative = core.native

lazy val cats = crossProject(JVMPlatform, JSPlatform, NativePlatform)
  .crossType(CrossType.Full)
  .settings(
    name := "scribe-cats",
    libraryDependencies ++= Seq(
      "org.typelevel" %%% "cats-effect" % catsEffectVersion,
      "org.scalatest" %% "scalatest" % scalaTestVersion % Test,
      "org.typelevel" %% "cats-effect-testing-scalatest" % catsEffectTestingVersion % "test"
    ),
    libraryDependencies ++= (
      if (scalaVersion.value.startsWith("3.0")) {
        Nil
      } else {
        List("org.scala-lang.modules" %% "scala-collection-compat" % collectionCompatVersion)
      }
    ),
    Test / publishArtifact := false
  )
  .jsSettings(
    crossScalaVersions := scalaNot211Versions
  )
  .jvmSettings(
    crossScalaVersions := scalaNot211Versions
  )
  .dependsOn(core)

lazy val catsJS = cats.js
lazy val catsJVM = cats.jvm
lazy val catsNative = cats.native

lazy val fileModule = crossProject(JVMPlatform, NativePlatform)
  .crossType(CrossType.Full)
  .settings(
    name := "scribe-file",
    libraryDependencies ++= Seq(
      "org.scalatest" %% "scalatest" % scalaTestVersion % Test
    )
  )
  .jvmSettings(
    crossScalaVersions := scalaJVMVersions
  )
  .nativeSettings(
    crossScalaVersions := scalaNativeVersions,
    nativeLinkStubs := true,
    test := {}
  )
  .dependsOn(core)

lazy val fileJVM = fileModule.jvm
lazy val fileNative = fileModule.native

lazy val json = crossProject(JSPlatform, JVMPlatform)
  .crossType(CrossType.Full)
  .settings(
    name := "scribe-json",
    libraryDependencies ++= Seq(
      "com.outr" %%% "fabric-parse" % fabricVersion,
      "org.scalatest" %% "scalatest" % scalaTestVersion % Test
    ),
    crossScalaVersions := List(scala213, scala212)
  )
  .jsSettings(
    crossScalaVersions := scalaJSVersions
  )
  .jvmSettings(
    crossScalaVersions := scalaJVMVersions
  )
  .dependsOn(core)

lazy val jsonJS = json.js
lazy val jsonJVM = json.jvm

lazy val slf4j = project.in(file("slf4j"))
  .dependsOn(coreJVM)
  .settings(
    name := "scribe-slf4j",
    Test / publishArtifact := false,
    libraryDependencies ++= Seq(
      "org.slf4j" % "slf4j-api" % slf4jVersion,
      "org.scalatest" %% "scalatest" % scalaTestVersion % Test
    ),
    crossScalaVersions := scalaJVMVersions
  )

lazy val slf4j2 = project.in(file("slf4j2"))
  .dependsOn(coreJVM)
  .settings(
    name := "scribe-slf4j2",
    Test / publishArtifact := false,
    libraryDependencies ++= Seq(
      "org.slf4j" % "slf4j-api" % slf4j2Version,
      "org.scalatest" %% "scalatest" % scalaTestVersion % Test
    ),
    crossScalaVersions := scalaJVMVersions
  )

lazy val log4j = project.in(file("log4j"))
  .dependsOn(coreJVM)
  .settings(
    name := "scribe-log4j",
    Test / publishArtifact := false,
    libraryDependencies ++= Seq(
      "org.apache.logging.log4j" % "log4j-api" % log4jVersion,
      "org.apache.logging.log4j" % "log4j-core" % log4jVersion,
      "org.scalatest" %% "scalatest" % scalaTestVersion % Test
    ),
    crossScalaVersions := scalaJVMVersions
  )

lazy val migration = project.in(file("migration"))
  .dependsOn(coreJVM)
  .settings(
    name := "scribe-migration",
    Test / publishArtifact := false,
    libraryDependencies ++= Seq(
      "org.scalatest" %% "scalatest" % scalaTestVersion % Test
    ),
    crossScalaVersions := scalaJVMVersions
  )

lazy val config = project.in(file("config"))
  .dependsOn(migration)
  .settings(
    name := "scribe-config",
    Test / publishArtifact := false,
    libraryDependencies ++= Seq(
      "com.outr" %% "profig" % profigVersion,
      "org.scalatest" %% "scalatest" % scalaTestVersion % Test
    ),
    crossScalaVersions := compatScalaVersions
  )

lazy val slack = project.in(file("slack"))
  .settings(
    name := "scribe-slack",
    crossScalaVersions := compatScalaVersions,
    libraryDependencies ++= Seq(
      "io.youi" %% "youi-client" % youiVersion
    )
  )
  .dependsOn(coreJVM)

lazy val logstash = project.in(file("logstash"))
  .settings(
    name := "scribe-logstash",
    crossScalaVersions := compatScalaVersions,
    libraryDependencies ++= Seq(
      "io.youi" %% "youi-client" % youiVersion
    )
  )
  .dependsOn(coreJVM)

lazy val benchmarks = project.in(file("benchmarks"))
  .dependsOn(fileJVM, catsJVM)
  .enablePlugins(JmhPlugin)
  .settings(
    fork := true,
    publishArtifact := false,
    libraryDependencies ++= Seq(
      "org.apache.logging.log4j" % "log4j-api" % log4jVersion,
      "org.apache.logging.log4j" % "log4j-core" % log4jVersion,
      "com.lmax" % "disruptor" % disruptorVersion,
      "ch.qos.logback" % "logback-classic" % logbackVersion,
      "com.typesafe" % "config" % typesafeConfigVersion,
      "com.typesafe.scala-logging" %% "scala-logging" % scalaLoggingVersion,
      "org.tinylog" % "tinylog" % tinyLogVersion,
      "org.log4s" %% "log4s" % log4sVersion,
      "org.typelevel" %% "log4cats-slf4j" % log4catsVersion,
      "co.fs2" %% "fs2-core" % fs2Version
    )
  )

lazy val docs = project
  .in(file("documentation"))
  .dependsOn(core.jvm)
  .enablePlugins(MdocPlugin)
  .settings(
    mdocVariables := Map(
      "VERSION" -> version.value
    ),
    mdocOut := file(".")
  )<|MERGE_RESOLUTION|>--- conflicted
+++ resolved
@@ -1,13 +1,12 @@
 // Scala versions
-<<<<<<< HEAD
-val scala213 = "2.13.8"
+val scala213 = "2.13.10"
+
 val scala212 = "2.12.17"
-=======
-val scala213 = "2.13.10"
-val scala212 = "2.12.16"
->>>>>>> b71be8ae
+
 val scala211 = "2.11.12"
+
 val scala3 = "3.1.3"
+
 val scala2 = List(scala213, scala212, scala211)
 val allScalaVersions = scala3 :: scala2
 val compatScalaVersions = List(scala213, scala212)
